--- conflicted
+++ resolved
@@ -15,7 +15,6 @@
 import os
 from pathlib import Path
 
-<<<<<<< HEAD
 
 from av2.datasets.motion_forecasting.data_schema import TrackCategory
 
@@ -24,8 +23,8 @@
 
 
 
-=======
-# Necessary since not predicted trajectories end up with unrealistic values
+
+# Necessary since some predicted trajectories end up with unrealistic values
 
 def smooth_stop_poly(
     traj: torch.Tensor,
@@ -125,7 +124,6 @@
             corrected[n, last_idx + 1 :] = frozen
 
     return corrected
->>>>>>> d83ee31e
 
 # --- safe deepcopy for tensors ---
 def deepcopy_preserve_tensors(obj):
