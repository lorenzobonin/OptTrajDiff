--- conflicted
+++ resolved
@@ -366,7 +366,7 @@
         reverse_steps = None
         device = traj_refine.device
 
-<<<<<<< HEAD
+
         pred_modes = self.joint_diffusion.from_latent(
             latent_point.to(device), data=data, scene_enc=scene_enc,
             mean=mean, std=std, mm=marginal_mode,
@@ -377,19 +377,7 @@
             enable_grads=enable_grads
         )
 
-=======
-        # #REMOOOVE
-        # num_agents = mean.size(0)
-        # latent_point = torch.randn([num_agents, 1, 10])
-        # ##########
-        pred_modes = self.joint_diffusion.from_latent(latent_point.to(device), data=data, scene_enc=scene_enc,
-                                                    mean=mean, std=std, mm=marginal_mode,
-                                                    mmscore=pi.exp()[eval_mask],
-                                                    stride=self.sampling_stride,
-                                                    reverse_steps=reverse_steps,
-                                                    eval_mask=eval_mask)
-        
->>>>>>> fd7c24a4
+
         if self.cond_norm:
             pred_modes = self.unnormalize(pred_modes, marg_mean, marg_std)
 
